--- conflicted
+++ resolved
@@ -1,14 +1,9 @@
 import fs from 'fs';
 import path from 'path';
-<<<<<<< HEAD
-import matter from 'gray-matter';
-import { PostMetadata } from '@pkg/types/posts';
-=======
 import yaml from 'yaml';
 import { NODE_ENV } from '@pkg/config/constants';
 
 import type { Post, PostMetadata, PostYaml } from '@pkg/types/posts';
->>>>>>> 47ae51d7
 
 const postsDirectory = path.join(process.cwd(), 'blog-posts');
 
@@ -39,9 +34,6 @@
       const content = fs.readFileSync(fullPath, 'utf8');
       const metadata = getMetadata(content);
 
-<<<<<<< HEAD
-    const matterResult = matter<string, PostMetadata>(fileContents);
-=======
       return {
         id,
         metadata,
@@ -51,7 +43,6 @@
       if (NODE_ENV === 'production') {
         return postMetadata.metadata.publish;
       }
->>>>>>> 47ae51d7
 
       return true;
     });

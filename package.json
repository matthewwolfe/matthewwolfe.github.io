--- conflicted
+++ resolved
@@ -27,16 +27,9 @@
     "@types/react-dom": "^18.2.6",
     "@types/react-syntax-highlighter": "^15.5.7",
     "eslint": "^8.44.0",
-<<<<<<< HEAD
     "eslint-config-next": "^13.4.9",
-    "gray-matter": "^4.0.3",
     "prettier": "^3.0.0",
-    "typescript": "^5.1.6"
-=======
-    "eslint-config-next": "^13.4.7",
-    "prettier": "^2.8.8",
     "typescript": "^5.1.6",
     "yaml": "^2.3.1"
->>>>>>> 47ae51d7
   }
 }